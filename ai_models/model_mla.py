--- conflicted
+++ resolved
@@ -1,4 +1,3 @@
-<<<<<<< HEAD
 from pauli_plus_dataset import PauliPlusDataset
 import os
 import math
@@ -16,10 +15,6 @@
 import time
 from datetime import datetime, timedelta
 
-# Set environment variables to fix common CPU tensor operation issues
-os.environ['MKL_THREADING_LAYER'] = 'GNU'
-os.environ['MKL_SERVICE_FORCE_INTEL'] = '1'
-
 def reshape_for_broadcast(freqs_cis: torch.Tensor, x: torch.Tensor):
     ndim = x.ndim
     assert 0 <= 1 < ndim
@@ -102,12 +97,12 @@
             nn.Linear(hidden_dim, 1)
         )
 
-        # Initialize with smaller values to avoid numerical issues
-        nn.init.xavier_uniform_(self.conv.weight, gain=0.1)
+        # Initialize
+        nn.init.xavier_uniform_(self.conv.weight)
         nn.init.constant_(self.conv.bias, 0)
         for layer in self.mlp:
             if isinstance(layer, nn.Linear):
-                nn.init.xavier_uniform_(layer.weight, gain=0.1)
+                nn.init.xavier_uniform_(layer.weight)
                 nn.init.constant_(layer.bias, 0)
 
     def forward(self, x, basis):
@@ -121,26 +116,16 @@
         # Convolution
         x = self.conv(x).permute(0, 2, 3, 1)  # [B, d, d, D]
         
-        # Line-wise readout - vectorized approach
+        # Line-wise readout
         outputs = []
         for i in range(B):
-            if basis[i].item() == 0:  # X basis
+            if basis[i] == 0:  # X basis
                 lines = x[i].mean(dim=1)  # [d, D]
             else:  # Z basis
                 lines = x[i].mean(dim=0)  # [d, D]
-            
-            # Ensure lines has the correct shape for the MLP
-            if lines.dim() == 1:
-                lines = lines.unsqueeze(0)  # Add batch dimension if needed
-            
-            # Apply MLP and handle potential shape issues
-            logits = self.mlp(lines)  # [d, 1] or [1, 1]
-            if logits.dim() > 1:
-                logits = logits.squeeze(-1)  # Remove last dimension if it's 1
-            if logits.dim() > 0:
-                outputs.append(logits.mean())
-            else:
-                outputs.append(logits)
+                
+            logits = self.mlp(lines).squeeze()  # [d]
+            outputs.append(logits.mean())
             
         return torch.stack(outputs)
 
@@ -207,32 +192,18 @@
 
         pbar = tqdm(tr_loader, desc=f"Epoch {epoch}/{epochs}")
         for (xb, basis, mask), yb in pbar:
-            try:
-                xb, basis, mask, yb = xb.to(device), basis.to(device), mask.to(device), yb.to(device)
-                
-                # Ensure tensors are contiguous and properly formatted
-                xb = xb.contiguous()
-                basis = basis.contiguous()
-                mask = mask.contiguous()
-                yb = yb.contiguous()
-                
-                optimizer.zero_grad()
-                outputs = model(xb, basis, mask)
-                loss = criterion(outputs, yb)
-                loss.backward()
-                torch.nn.utils.clip_grad_norm_(model.parameters(), 1.0)
-                optimizer.step()
-                scheduler.step()
-                
-                total_loss += loss.item()
-                pbar.set_postfix(loss=loss.item())
-                
-            except RuntimeError as e:
-                print(f"\nError during training: {e}")
-                print(f"Tensor shapes - xb: {xb.shape}, basis: {basis.shape}, mask: {mask.shape}, yb: {yb.shape}")
-                print(f"Tensor dtypes - xb: {xb.dtype}, basis: {basis.dtype}, mask: {mask.dtype}, yb: {yb.dtype}")
-                raise e
-                
+            xb, basis, mask, yb = xb.to(device), basis.to(device), mask.to(device), yb.to(device)
+            
+            optimizer.zero_grad()
+            outputs = model(xb, basis, mask)
+            loss = criterion(outputs, yb)
+            loss.backward()
+            torch.nn.utils.clip_grad_norm_(model.parameters(), 1.0)
+            optimizer.step()
+            scheduler.step()
+            
+            total_loss += loss.item()
+            pbar.set_postfix(loss=loss.item())
             current_time = datetime.now()
             if current_time - last_save_time >= timedelta(minutes=10):
                 torch.save(model.state_dict(), model_save_path)
@@ -311,324 +282,6 @@
     
     print(f"Rounds={R} Stabilisers={S} Features={F} grid={d}×{d}")
     
-    # Force CPU execution with safer settings
-    if device.type == 'cpu':
-        torch.set_num_threads(1)  # Use single thread to avoid MKL issues
-        torch.backends.mkldnn.enabled = False  # Disable MKL-DNN
-    
-    model = AlphaQubitDecoder(F, 128, S, grid_size)
-    
-    # Test model with dummy data to catch issues early
-    try:
-        dummy_x = torch.randn(2, R, S, F).to(device)
-        dummy_basis = torch.randint(0, 2, (2,)).to(device)
-        dummy_mask = torch.zeros(2, S).to(device)
-        with torch.no_grad():
-            test_output = model(dummy_x, dummy_basis, dummy_mask)
-        print(f"Model test successful, output shape: {test_output.shape}")
-    except Exception as e:
-        print(f"Model test failed: {e}")
-        print("Adjusting model configuration...")
-        
-    if args.npu and hasattr(torch, "npu"):
-        npu_count = getattr(torch.npu, "device_count", lambda: 1)()
-        if npu_count > 1:
-            print(f"Using {npu_count} NPUs!")
-            model = nn.DataParallel(model)
-    elif not args.npu and torch.cuda.device_count() > 1:
-        print(f"Using {torch.cuda.device_count()} GPUs!")
-        model = nn.DataParallel(model)
-    
-    # Generate model save path from input file name
-    model_save_path = get_model_name_from_path(args.npz_file)
-    
-    train(model, tr_loader, va_loader, args.epochs, args.lr, device, model_save_path)
-    print(f"Training complete. Model saved to {model_save_path}")
-=======
-from pauli_plus_dataset import PauliPlusDataset
-import os
-import math
-import sys
-import argparse
-from glob import glob
-from typing import List, Tuple
-import numpy as np
-import torch
-import torch.nn as nn
-import torch.nn.functional as F
-from torch.utils.data import Dataset, DataLoader, ConcatDataset
-from tqdm import tqdm
-import torch
-import time
-from datetime import datetime, timedelta
-
-def reshape_for_broadcast(freqs_cis: torch.Tensor, x: torch.Tensor):
-    ndim = x.ndim
-    assert 0 <= 1 < ndim
-    shape = [d if i == 1 or i == ndim - 1 else 1 for i, d in enumerate(x.shape)]
-    return freqs_cis.view(*shape)
-
-
-from mla.core import DeepSeekMLA
-  
-class StabilizerEmbedder(nn.Module):
-    def __init__(self, num_features, hidden_dim, num_stabilizers):
-        super().__init__()
-        self.feature_projs = nn.ModuleList([
-            nn.Linear(1, hidden_dim) for _ in range(num_features)
-        ])
-        self.index_embed = nn.Embedding(num_stabilizers, hidden_dim)
-        self.final_on = nn.Embedding(1, hidden_dim)
-        self.final_off = nn.Embedding(1, hidden_dim)
-        self.norm = nn.LayerNorm(hidden_dim)
-        
-        # Initialize properly
-        for proj in self.feature_projs:
-            nn.init.xavier_uniform_(proj.weight)
-            nn.init.constant_(proj.bias, 0)
-        nn.init.normal_(self.index_embed.weight, mean=0, std=0.02)
-
-    def forward(self, x, final_mask):
-        B, S, _ = x.shape
-        h = torch.zeros(B, S, self.index_embed.embedding_dim, device=x.device)
-        
-        for i, proj in enumerate(self.feature_projs):
-            h += proj(x[..., i:i+1])
-            
-        h += self.index_embed(torch.arange(S, device=x.device))
-        
-        # Final mask embeddings
-        h += (final_mask == 1).unsqueeze(-1) * self.final_on(torch.tensor(0, device=x.device))
-        h += (final_mask == 2).unsqueeze(-1) * self.final_off(torch.tensor(0, device=x.device))
-        
-        return self.norm(h)
-
-class SyndromeTransformerLayer(nn.Module):
-    def __init__(self, hidden_dim, num_heads, num_stabilizers, grid_size):
-        super().__init__()
-        self.norm1 = nn.LayerNorm(hidden_dim)
-        self.attn = DeepSeekMLA(hidden_dim, num_heads)
-        self.norm2 = nn.LayerNorm(hidden_dim)
-        self.ffn = nn.Sequential(
-            nn.Linear(hidden_dim, 4 * hidden_dim),
-            nn.GELU(),
-            nn.Linear(4 * hidden_dim, hidden_dim)
-        )
-
-    def forward(self, x, events, prev_events):
-        x = x + self.attn(self.norm1(x))
-        x = x + self.ffn(self.norm2(x))
-        return x
-    
-class SyndromeTransformer(nn.Module):
-    def __init__(self, hidden_dim, num_heads, num_layers, num_stabilizers, grid_size):
-        super().__init__()
-        self.layers = nn.ModuleList([
-            SyndromeTransformerLayer(hidden_dim, num_heads, num_stabilizers, grid_size)
-            for _ in range(num_layers)
-        ])
-
-    def forward(self, x, events, prev_events):
-        for layer in self.layers:
-            x = layer(x, events, prev_events)
-        return x
-
-class ReadoutNetwork(nn.Module):
-    def __init__(self, hidden_dim, grid_size):
-        super().__init__()
-        self.grid_size = grid_size
-        self.conv = nn.Conv2d(hidden_dim, hidden_dim, 2)
-        self.mlp = nn.Sequential(
-            nn.Linear(hidden_dim, hidden_dim),
-            nn.ReLU(),
-            nn.Linear(hidden_dim, 1)
-        )
-
-        # Initialize
-        nn.init.xavier_uniform_(self.conv.weight)
-        nn.init.constant_(self.conv.bias, 0)
-        for layer in self.mlp:
-            if isinstance(layer, nn.Linear):
-                nn.init.xavier_uniform_(layer.weight)
-                nn.init.constant_(layer.bias, 0)
-
-    def forward(self, x, basis):
-        B, S, D = x.shape
-        d = self.grid_size
-        
-        # Add dummy stabilizer and reshape
-        x = torch.cat([x.new_zeros(B, 1, D), x], dim=1)
-        x = x.transpose(1, 2).view(B, D, d+1, d+1)
-        
-        # Convolution
-        x = self.conv(x).permute(0, 2, 3, 1)  # [B, d, d, D]
-        
-        # Line-wise readout
-        outputs = []
-        for i in range(B):
-            if basis[i] == 0:  # X basis
-                lines = x[i].mean(dim=1)  # [d, D]
-            else:  # Z basis
-                lines = x[i].mean(dim=0)  # [d, D]
-                
-            logits = self.mlp(lines).squeeze()  # [d]
-            outputs.append(logits.mean())
-            
-        return torch.stack(outputs)
-
-class AlphaQubitDecoder(nn.Module):
-    def __init__(self, num_features, hidden_dim, num_stabilizers, grid_size, num_heads=4, num_layers=3):
-        super().__init__()
-        self.embedder = StabilizerEmbedder(num_features, hidden_dim, num_stabilizers)
-        self.transformer = SyndromeTransformer(hidden_dim, num_heads, num_layers, num_stabilizers, grid_size)
-        self.readout = ReadoutNetwork(hidden_dim, grid_size)
-        
-        # Initialize output layer
-        for layer in self.readout.mlp:
-            if isinstance(layer, nn.Linear):
-                nn.init.xavier_uniform_(layer.weight)
-                nn.init.constant_(layer.bias, 0)
-
-    def forward(self, inputs, basis, final_mask):
-        B, R, S, F = inputs.shape
-        state = torch.zeros(B, S, self.embedder.index_embed.embedding_dim, device=inputs.device)
-        prev_events = torch.zeros(B, S, device=inputs.device)
-        
-        # Process each round
-        for r in range(R):
-            x = inputs[:, r]
-            emb = self.embedder(x, final_mask if r == R-1 else torch.zeros_like(final_mask))
-            state = (state + emb) / math.sqrt(2.0)
-            state = self.transformer(state, x[..., 0], prev_events)
-            prev_events = x[..., 0]
-            
-        return self.readout(state, basis)
-
-def get_basis_from_filename(filename):
-    """Extract basis from filename (0 for X, 1 for Z, -1 if unknown)"""
-    name = filename.lower()
-    if "_bx_" in name:
-        return 0
-    elif "_bz_" in name:
-        return 1
-    return -1
-
-def get_model_name_from_path(npz_path):
-    """Extract model name from npz file path"""
-    filename = os.path.basename(npz_path)
-    # Remove 'samples_' prefix and '.npz' suffix
-    model_name = filename[8:-4]
-    return f"{model_name}.pth"
-
-def train(model, tr_loader, va_loader, epochs, lr, device, model_save_path):
-    model.to(device)
-    optimizer = torch.optim.AdamW(model.parameters(), lr=lr, weight_decay=0.01)
-    scheduler = torch.optim.lr_scheduler.OneCycleLR(
-        optimizer, 
-        max_lr=lr,
-        steps_per_epoch=len(tr_loader),
-        epochs=epochs
-    )
-    criterion = nn.BCEWithLogitsLoss()
-    
-    best_val = float('inf')
-    last_save_time = datetime.now()
-    for epoch in range(1, epochs+1):
-        model.train()
-        total_loss = 0
-
-        pbar = tqdm(tr_loader, desc=f"Epoch {epoch}/{epochs}")
-        for (xb, basis, mask), yb in pbar:
-            xb, basis, mask, yb = xb.to(device), basis.to(device), mask.to(device), yb.to(device)
-            
-            optimizer.zero_grad()
-            outputs = model(xb, basis, mask)
-            loss = criterion(outputs, yb)
-            loss.backward()
-            torch.nn.utils.clip_grad_norm_(model.parameters(), 1.0)
-            optimizer.step()
-            scheduler.step()
-            
-            total_loss += loss.item()
-            pbar.set_postfix(loss=loss.item())
-            current_time = datetime.now()
-            if current_time - last_save_time >= timedelta(minutes=10):
-                torch.save(model.state_dict(), model_save_path)
-                print(f"\nCheckpoint saved to {model_save_path} at {current_time}")
-                last_save_time = current_time
-        
-        model.eval()
-        val_loss = 0
-        correct = 0
-        with torch.no_grad():
-            for (xb, basis, mask), yb in va_loader:
-                xb, basis, mask, yb = xb.to(device), basis.to(device), mask.to(device), yb.to(device)
-                outputs = model(xb, basis, mask)
-                val_loss += criterion(outputs, yb).item()
-                preds = (torch.sigmoid(outputs) > 0.5).float()
-                correct += (preds == yb).sum().item()
-        
-        avg_loss = total_loss / len(tr_loader)
-        val_loss = val_loss / len(va_loader)
-        val_acc = correct / len(va_loader.dataset)
-        
-        print(f"Epoch {epoch}: Train Loss: {avg_loss:.4f}, Val Loss: {val_loss:.4f}, Val Acc: {val_acc:.4f}")
-        
-        if val_loss < best_val:
-            best_val = val_loss
-            torch.save(model.state_dict(), model_save_path)
-            print(f"Best model saved to {model_save_path}")
-
-if __name__ == "__main__":
-    parser = argparse.ArgumentParser()
-    parser.add_argument("--npz_file", required=True, help="Path to the NPZ file containing training data")
-    parser.add_argument("--epochs", type=int, default=20)
-    parser.add_argument("--batch_size", type=int, default=32)
-    parser.add_argument("--lr", type=float, default=5e-4)
-    parser.add_argument("--npu", action="store_true", help="Use available NPUs for training")
-    args = parser.parse_args()
-
-    if args.npu:
-        if hasattr(torch, "npu") and torch.npu.is_available():
-            device = torch.device("npu")
-        else:
-            print("Warning: --npu specified but NPU support is unavailable.")
-            print("This could be due to:")
-            print("1. Ascend-specific PyTorch not installed")
-            print("2. No Ascend NPU devices detected")
-            print("3. NPU drivers not properly configured")
-            print("Falling back to CUDA/CPU...")
-            device = torch.device("cuda" if torch.cuda.is_available() else "cpu")
-    else:
-        device = torch.device("cuda" if torch.cuda.is_available() else "cpu")
-    print(f"Using device: {device}")
-
-    # Get basis from filename
-    basis = get_basis_from_filename(args.npz_file)
-    if basis == -1:
-        print("Warning: Could not determine basis from filename, defaulting to X basis (0)")
-        basis = 0
-    
-    # Create dataset from single NPZ file
-    dataset = PauliPlusDataset(args.npz_file, basis)
-    
-    n = len(dataset)
-    idx = torch.randperm(n)
-    split = int(0.9 * n)
-    
-    tr_ds = torch.utils.data.Subset(dataset, idx[:split])
-    va_ds = torch.utils.data.Subset(dataset, idx[split:])
-    
-    tr_loader = DataLoader(tr_ds, batch_size=args.batch_size, shuffle=True)
-    va_loader = DataLoader(va_ds, batch_size=args.batch_size)
-
-    (x0, _, _), _ = dataset[0]
-    R, S, F = x0.shape
-    d = int(math.sqrt(S + 1))
-    grid_size = d - 1
-    
-    print(f"Rounds={R} Stabilisers={S} Features={F} grid={d}×{d}")
-    
     model = AlphaQubitDecoder(F, 128, S, grid_size)
     if args.npu and hasattr(torch, "npu"):
         npu_count = getattr(torch.npu, "device_count", lambda: 1)()
@@ -643,5 +296,4 @@
     model_save_path = get_model_name_from_path(args.npz_file)
     
     train(model, tr_loader, va_loader, args.epochs, args.lr, device, model_save_path)
-    print(f"Training complete. Model saved to {model_save_path}")
->>>>>>> f26e715c
+    print(f"Training complete. Model saved to {model_save_path}")