<<<<<<< HEAD
from typing import Any, Dict, List, Tuple
=======
from typing import Dict, List, Tuple
import math
>>>>>>> c69a3106
import stim
from google_qec_paper_noise_model.gpt import gpt_single_qubit, amp_phase_kraus


class PauliPlusSimulator:
    def __init__(self, config: Dict, basis: str):
        self.config = config
        self.basis = basis.upper()
        if self.basis not in ("X", "Z"):
            raise ValueError("basis must be 'X' or 'Z'")

<<<<<<< HEAD
=======
    def __init__(self, config: Dict, basis: str):
>>>>>>> c69a3106
        self.distance = config.get("distance")
        self.rounds = config.get("rounds")
        if self.distance is None or self.rounds is None:
            raise ValueError("config must include 'distance' and 'rounds'")

        self.depolarization = config.get("depolarization", 0.001)
        self.leakage_rate = config.get("leakage_rate", 0.01)
        self.cross_talk = config.get("cross_talk", 0.002)

<<<<<<< HEAD
        self.circuit = self._build_base_circuit(config, self.basis)
        # Backward compatible noise attachment after two-qubit gates
        self.circuit = self._attach_noise_to_two_qubit_gates(self.circuit)
        # paper-aligned injection is applied explicitly via apply_paper_aligned_noise(...)
=======
        self.basis = basis.upper()
        if self.basis not in ("X", "Z"):
            raise ValueError("basis must be 'X' or 'Z'")

        self.circuit = self._build_noisy_circuit()
        # If configs/paper_aligned.yaml was used or keys exist, allow in-place instrumentation.
        if any(
            k in config
            for k in (
                "T1_us",
                "Tphi_us",
                "p_cz_crosstalk_ZZ",
                "p_cz_swap_like",
                "p_cz_excess",
            )
        ):
            # Do nothing here; paper-aligned code calls apply_paper_aligned_noise explicitly.
            pass
>>>>>>> c69a3106

    def _build_base_circuit(self, config: Dict, basis: str) -> stim.Circuit:
        circuit = stim.Circuit.generated(
            f"surface_code:rotated_memory_{basis.lower()}",
            rounds=self.rounds,
            distance=self.distance,
        )
        return circuit

    def _attach_noise_to_two_qubit_gates(self, circuit: stim.Circuit) -> stim.Circuit:
        """Insert leakage and cross-talk noise after each two-qubit gate."""
        noisy = stim.Circuit()
        for inst in circuit:
            noisy.append(inst)
            if inst.name in ("CX", "CZ"):
                targets = [t.value for t in inst.targets_copy()]
                noisy.append_operation(
                    "PAULI_CHANNEL_2",
                    targets,
                    [
                        self.leakage_rate / 3,
                        self.leakage_rate / 3,
                        self.leakage_rate / 3,
                        0,
                        0,
                        0,
                        0,
                        0,
                        0,
                        0,
                        0,
                        0,
                        0,
                        0,
                        0,
                    ],
                )
                noisy.append_operation("DEPOLARIZE2", targets, self.cross_talk)
        return noisy

<<<<<<< HEAD
    # ------------------------------------------------------------------
    # Paper-aligned noise injection (channels + GPT; preserves detectors)
    # ------------------------------------------------------------------
    def apply_paper_aligned_noise(self, config: Dict) -> None:
        """
        Instrument the Stim circuit with paper-aligned GPT and correlated errors.
        - 1Q gates: GPT(T1,Tphi) -> PAULI_CHANNEL_1(px,py,pz) after the gate + excess.
        - Parallel-CZ windows: inject ZZ and swap-like (XX,YY) via CORRELATED_ERROR.
        - CZ residuals: add local PAULI_CHANNEL_1 on both qubits.
        - Readout/reset: model as X_ERROR before M and after R, respectively.
        - Optional idle twirl at each TICK.
        NOTE: Leakage/DQLR knobs are exposed and folded via GPT in this Stim path.
=======
 
    # ---------------------------
    # Patch 2: paper-aligned injection directly in simulator
    # ---------------------------
    def apply_paper_aligned_noise(self, config: Dict) -> None:
        """
        Instrument the existing Stim circuit with paper-aligned GPT and correlated errors.
        - 1Q channels: GPT( T1, Tphi ) -> PAULI_CHANNEL_1(pX,pY,pZ) after 1Q gates.
        - 2Q CZ windows: inject correlated ZZ & swap-like via CORRELATED_ERROR at TICK boundaries.
        - Residuals: add 1Q PAULI_CHANNEL_1 on each CZ participant (p_1q_excess folded here).
        Detector layout (DETECTOR/OBSERVABLE_INCLUDE/coords) is untouched.
>>>>>>> c69a3106
        """
        cfg = config
        cycle_ns = float(cfg.get("cycle_ns", 1100.0))
        dt_us = cycle_ns / 1000.0
        T1_us = float(cfg.get("T1_us", 68.0))
        Tphi_us = float(cfg.get("Tphi_us", 89.0))
        p_1q_excess = float(cfg.get("p_1q_excess", 5e-4))
        p_idle_excess = float(cfg.get("p_idle_excess", 5e-4))
        twirl_idles_each_tick = bool(cfg.get("twirl_idles_each_tick", False))
        twirl_after_1q_gates = bool(cfg.get("twirl_after_1q_gates", True))
<<<<<<< HEAD
        p_readout = float(cfg.get("p_readout", 3e-3))
        p_reset = float(cfg.get("p_reset", 3e-3))

        # GPT-twirled 1q probabilities from amplitude+phase damping over one cycle
        p1 = gpt_single_qubit(amp_phase_kraus(dt_us=dt_us, T1_us=T1_us, Tphi_us=Tphi_us))
        px, py, pz = p1.get("X", 0.0), p1.get("Y", 0.0), p1.get("Z", 0.0)
        # Fold 'excess' into evenly split XYZ
        px += p_1q_excess / 3.0
        py += p_1q_excess / 3.0
        pz += p_1q_excess / 3.0

        # CZ correlated terms (parallel window)
        p_cz_zz = float(cfg.get("p_cz_crosstalk_ZZ", 5e-4))
        p_cz_swap = float(cfg.get("p_cz_swap_like", 5e-4))
        p_cz_excess = float(cfg.get("p_cz_excess", 1e-3))

        ONE_Q_GATES = {
            "H", "X", "Y", "Z", "S", "SQRT_X", "SQRT_Y", "RX", "RY", "RZ",
            # common aliases:
            "H_XZ", "H_YZ", "T", "SQRT_Z"
        }
        TWO_Q_AS_CZ = {"CZ", "CNOT", "CX"}

        new_circuit = stim.Circuit()
        current_cz_pairs: List[Tuple[int, int]] = []
        seen_qubits: set[int] = set()

        def add_pauli_ch1(q: int, px_: float, py_: float, pz_: float):
            if px_ <= 0 and py_ <= 0 and pz_ <= 0:
                return
            new_circuit.append_operation("PAULI_CHANNEL_1", [q], [px_, py_, pz_])

        def inject_cz_pair(a: int, b: int):
=======

        # GPT-twirled 1q probabilities from amplitude+phase damping over one cycle
        p1 = gpt_single_qubit(amp_phase_kraus(dt_us=dt_us, T1_us=T1_us, Tphi_us=Tphi_us))
        pX, pY, pZ = p1.get("X", 0.0), p1.get("Y", 0.0), p1.get("Z", 0.0)
        # Fold 'excess' into evenly split XYZ
        pX += p_1q_excess / 3.0
        pY += p_1q_excess / 3.0
        pZ += p_1q_excess / 3.0

        # CZ correlated terms
        p_cz_zz = float(cfg.get("p_cz_crosstalk_ZZ", 5e-4))
        p_cz_swap = float(cfg.get("p_cz_swap_like", 5e-4))
        p_cz_excess = float(cfg.get("p_cz_excess", 1e-3))  # additional 1q around CZ

        ONE_Q_GATES = {
            "H",
            "X",
            "Y",
            "Z",
            "S",
            "SQRT_X",
            "SQRT_Y",
            "RX",
            "RY",
            "RZ",
            # common aliases present in Stim circuits:
            "H_XZ",
            "H_YZ",
            "T",
            "SQRT_Z",
        }
        TWO_Q_CZ = {"CZ", "CNOT", "CX"}  # treat CNOT like CZ for error-injection purposes

        new_circuit = stim.Circuit()
        current_cz_pairs: List[Tuple[int, int]] = []
        all_qubits_seen: set[int] = set()

        def append_pauli_channel_1(q: int, px: float, py: float, pz: float):
            # Stim's PAULI_CHANNEL_1 models a Pauli-mixture; keeps semantics exact vs X_ERROR/Y_ERROR/Z_ERROR
            if px <= 0 and py <= 0 and pz <= 0:
                return
            new_circuit.append_operation("PAULI_CHANNEL_1", [q], [px, py, pz])

        def inject_cz_correlated(a: int, b: int):
>>>>>>> c69a3106
            # ZZ crosstalk
            if p_cz_zz > 0.0:
                new_circuit.append_operation(
                    "CORRELATED_ERROR",
                    [stim.target_pauli_z(a), stim.target_pauli_z(b)],
                    [p_cz_zz],
                )
<<<<<<< HEAD
            # swap-like ≈ equal XX and YY
=======
            # swap-like: approximate with equal XX and YY
>>>>>>> c69a3106
            if p_cz_swap > 0.0:
                new_circuit.append_operation(
                    "CORRELATED_ERROR",
                    [stim.target_pauli_x(a), stim.target_pauli_x(b)],
                    [0.5 * p_cz_swap],
                )
                new_circuit.append_operation(
                    "CORRELATED_ERROR",
                    [stim.target_pauli_y(a), stim.target_pauli_y(b)],
                    [0.5 * p_cz_swap],
                )
<<<<<<< HEAD
            # residual 1q around CZ
            if p_cz_excess > 0.0:
                s = p_cz_excess / 3.0
                add_pauli_ch1(a, s, s, s)
                add_pauli_ch1(b, s, s, s)

        # Iterate original circuit and instrument
        for inst in self.circuit:
            name = inst.name
            targs = inst.targets_copy()
            gargs = inst.gate_args_copy()

            # Readout & reset hooks
            if name == "M":
                # X_ERROR before M models classical readout flip
                if p_readout > 0.0:
                    for t in targs:
                        if t.is_qubit_target:
                            new_circuit.append_operation("X_ERROR", [t], [p_readout])
                new_circuit.append_operation(name, targs, gargs)
                continue
            if name in ("R", "RX", "RY", "RZ"):  # Stim uses 'R' for reset; include axis-specific if present
                new_circuit.append_operation(name, targs, gargs)
                if p_reset > 0.0:
                    for t in targs:
                        if t.is_qubit_target:
                            new_circuit.append_operation("X_ERROR", [t], [p_reset])
                continue

            if name in ONE_Q_GATES:
                new_circuit.append_operation(name, targs, gargs)
=======
            # residual 1q around CZ (Pauli channel)
            if p_cz_excess > 0.0:
                s = p_cz_excess / 3.0
                append_pauli_channel_1(a, s, s, s)
                append_pauli_channel_1(b, s, s, s)

        for inst in self.circuit:
            name = inst.name
            targs = inst.targets_copy()
            gate_args = inst.gate_args_copy()

            if name in ONE_Q_GATES:
                # passthrough op
                new_circuit.append_operation(name, targs, gate_args)
                # 1q GPT injection
>>>>>>> c69a3106
                if twirl_after_1q_gates:
                    for t in targs:
                        if t.is_qubit_target:
                            q = t.value
<<<<<<< HEAD
                            seen_qubits.add(q)
                            add_pauli_ch1(q, px, py, pz)
                continue

            if name in TWO_Q_AS_CZ:
                qs = [t.value for t in targs if t.is_qubit_target]
                if len(qs) == 2:
                    current_cz_pairs.append((qs[0], qs[1]))
                    seen_qubits.update(qs)
                new_circuit.append_operation(name, targs, gargs)
                continue

            if name == "TICK":
                # inject all correlated CZ for this window
                for a, b in current_cz_pairs:
                    inject_cz_pair(a, b)
                current_cz_pairs.clear()
                # optional idle twirl + residual idle
                if twirl_idles_each_tick and seen_qubits:
                    ex = p_idle_excess / 3.0
                    for q in sorted(seen_qubits):
                        add_pauli_ch1(q, px + ex, py + ex, pz + ex)
                new_circuit.append_operation(name, targs, gargs)
                continue

            # passthrough any other op (DETECTOR, OBSERVABLE_INCLUDE, MPP, SHIFT_COORDS, etc.)
            new_circuit.append_operation(name, targs, gargs)

        # Flush trailing CZs if circuit doesn't end with TICK
        for a, b in current_cz_pairs:
            inject_cz_pair(a, b)
        self.circuit = new_circuit
=======
                            all_qubits_seen.add(q)
                            append_pauli_channel_1(q, pX, pY, pZ)
                continue

            if name in TWO_Q_CZ:
                # record pair inside current TICK window
                qubits = [t.value for t in targs if t.is_qubit_target]
                if len(qubits) == 2:
                    a, b = qubits
                    all_qubits_seen.update(qubits)
                    current_cz_pairs.append((a, b))
                # passthrough op
                new_circuit.append_operation(name, targs, gate_args)
                continue

            if name == "TICK":
                # end of window -> inject correlated CZ errors for all pairs collected
                for (a, b) in current_cz_pairs:
                    inject_cz_correlated(a, b)
                current_cz_pairs.clear()
                # Idle twirl on every seen qubit if requested
                if twirl_idles_each_tick and all_qubits_seen:
                    for q in sorted(all_qubits_seen):
                        append_pauli_channel_1(
                            q,
                            pX + p_idle_excess / 3.0,
                            pY + p_idle_excess / 3.0,
                            pZ + p_idle_excess / 3.0,
                        )
                new_circuit.append_operation(name, targs, gate_args)
                continue

            # passthrough any other operation (DETECTOR, MPP, OBSERVABLE_INCLUDE, coords, etc.)
            new_circuit.append_operation(name, targs, gate_args)

        # Flush a last window if circuit doesn't end with TICK
        for (a, b) in current_cz_pairs:
            inject_cz_correlated(a, b)
        self.circuit = new_circuit
 
    def apply_paper_aligned_noise(self, config):
        """Adjust noise parameters based on a paper-aligned configuration.

        The paper-aligned model specifies detailed physical error rates. For the
        purposes of this simulator we only map a small subset of those
        parameters onto the existing depolarization, leakage, and cross-talk
        knobs. Any parameters not present in ``config`` retain their existing
        values.
        """
        self.depolarization = config.get("p_1q_excess", self.depolarization)
        self.leakage_rate = config.get("p_cz_leak_11_to_02", self.leakage_rate)
        self.cross_talk = config.get("p_cz_crosstalk_ZZ", self.cross_talk)
        # Rebuild the circuit so that updated parameters take effect.
        self.circuit = self._build_noisy_circuit()
 
>>>>>>> c69a3106
<|MERGE_RESOLUTION|>--- conflicted
+++ resolved
@@ -1,9 +1,9 @@
-<<<<<<< HEAD
+
 from typing import Any, Dict, List, Tuple
-=======
-from typing import Dict, List, Tuple
+
+
 import math
->>>>>>> c69a3106
+
 import stim
 from google_qec_paper_noise_model.gpt import gpt_single_qubit, amp_phase_kraus
 
@@ -15,10 +15,8 @@
         if self.basis not in ("X", "Z"):
             raise ValueError("basis must be 'X' or 'Z'")
 
-<<<<<<< HEAD
-=======
     def __init__(self, config: Dict, basis: str):
->>>>>>> c69a3106
+
         self.distance = config.get("distance")
         self.rounds = config.get("rounds")
         if self.distance is None or self.rounds is None:
@@ -28,12 +26,12 @@
         self.leakage_rate = config.get("leakage_rate", 0.01)
         self.cross_talk = config.get("cross_talk", 0.002)
 
-<<<<<<< HEAD
+
         self.circuit = self._build_base_circuit(config, self.basis)
         # Backward compatible noise attachment after two-qubit gates
         self.circuit = self._attach_noise_to_two_qubit_gates(self.circuit)
         # paper-aligned injection is applied explicitly via apply_paper_aligned_noise(...)
-=======
+
         self.basis = basis.upper()
         if self.basis not in ("X", "Z"):
             raise ValueError("basis must be 'X' or 'Z'")
@@ -52,7 +50,7 @@
         ):
             # Do nothing here; paper-aligned code calls apply_paper_aligned_noise explicitly.
             pass
->>>>>>> c69a3106
+
 
     def _build_base_circuit(self, config: Dict, basis: str) -> stim.Circuit:
         circuit = stim.Circuit.generated(
@@ -93,24 +91,8 @@
                 noisy.append_operation("DEPOLARIZE2", targets, self.cross_talk)
         return noisy
 
-<<<<<<< HEAD
-    # ------------------------------------------------------------------
-    # Paper-aligned noise injection (channels + GPT; preserves detectors)
-    # ------------------------------------------------------------------
-    def apply_paper_aligned_noise(self, config: Dict) -> None:
-        """
-        Instrument the Stim circuit with paper-aligned GPT and correlated errors.
-        - 1Q gates: GPT(T1,Tphi) -> PAULI_CHANNEL_1(px,py,pz) after the gate + excess.
-        - Parallel-CZ windows: inject ZZ and swap-like (XX,YY) via CORRELATED_ERROR.
-        - CZ residuals: add local PAULI_CHANNEL_1 on both qubits.
-        - Readout/reset: model as X_ERROR before M and after R, respectively.
-        - Optional idle twirl at each TICK.
-        NOTE: Leakage/DQLR knobs are exposed and folded via GPT in this Stim path.
-=======
- 
-    # ---------------------------
-    # Patch 2: paper-aligned injection directly in simulator
-    # ---------------------------
+
+ 
     def apply_paper_aligned_noise(self, config: Dict) -> None:
         """
         Instrument the existing Stim circuit with paper-aligned GPT and correlated errors.
@@ -118,7 +100,7 @@
         - 2Q CZ windows: inject correlated ZZ & swap-like via CORRELATED_ERROR at TICK boundaries.
         - Residuals: add 1Q PAULI_CHANNEL_1 on each CZ participant (p_1q_excess folded here).
         Detector layout (DETECTOR/OBSERVABLE_INCLUDE/coords) is untouched.
->>>>>>> c69a3106
+
         """
         cfg = config
         cycle_ns = float(cfg.get("cycle_ns", 1100.0))
@@ -129,7 +111,7 @@
         p_idle_excess = float(cfg.get("p_idle_excess", 5e-4))
         twirl_idles_each_tick = bool(cfg.get("twirl_idles_each_tick", False))
         twirl_after_1q_gates = bool(cfg.get("twirl_after_1q_gates", True))
-<<<<<<< HEAD
+ 
         p_readout = float(cfg.get("p_readout", 3e-3))
         p_reset = float(cfg.get("p_reset", 3e-3))
 
@@ -163,7 +145,7 @@
             new_circuit.append_operation("PAULI_CHANNEL_1", [q], [px_, py_, pz_])
 
         def inject_cz_pair(a: int, b: int):
-=======
+ 
 
         # GPT-twirled 1q probabilities from amplitude+phase damping over one cycle
         p1 = gpt_single_qubit(amp_phase_kraus(dt_us=dt_us, T1_us=T1_us, Tphi_us=Tphi_us))
@@ -208,7 +190,7 @@
             new_circuit.append_operation("PAULI_CHANNEL_1", [q], [px, py, pz])
 
         def inject_cz_correlated(a: int, b: int):
->>>>>>> c69a3106
+ 
             # ZZ crosstalk
             if p_cz_zz > 0.0:
                 new_circuit.append_operation(
@@ -216,11 +198,9 @@
                     [stim.target_pauli_z(a), stim.target_pauli_z(b)],
                     [p_cz_zz],
                 )
-<<<<<<< HEAD
-            # swap-like ≈ equal XX and YY
-=======
+ 
             # swap-like: approximate with equal XX and YY
->>>>>>> c69a3106
+ 
             if p_cz_swap > 0.0:
                 new_circuit.append_operation(
                     "CORRELATED_ERROR",
@@ -232,7 +212,7 @@
                     [stim.target_pauli_y(a), stim.target_pauli_y(b)],
                     [0.5 * p_cz_swap],
                 )
-<<<<<<< HEAD
+ 
             # residual 1q around CZ
             if p_cz_excess > 0.0:
                 s = p_cz_excess / 3.0
@@ -264,7 +244,7 @@
 
             if name in ONE_Q_GATES:
                 new_circuit.append_operation(name, targs, gargs)
-=======
+ 
             # residual 1q around CZ (Pauli channel)
             if p_cz_excess > 0.0:
                 s = p_cz_excess / 3.0
@@ -280,12 +260,12 @@
                 # passthrough op
                 new_circuit.append_operation(name, targs, gate_args)
                 # 1q GPT injection
->>>>>>> c69a3106
+ 
                 if twirl_after_1q_gates:
                     for t in targs:
                         if t.is_qubit_target:
                             q = t.value
-<<<<<<< HEAD
+ 
                             seen_qubits.add(q)
                             add_pauli_ch1(q, px, py, pz)
                 continue
@@ -318,7 +298,7 @@
         for a, b in current_cz_pairs:
             inject_cz_pair(a, b)
         self.circuit = new_circuit
-=======
+ 
                             all_qubits_seen.add(q)
                             append_pauli_channel_1(q, pX, pY, pZ)
                 continue
@@ -373,5 +353,4 @@
         self.cross_talk = config.get("p_cz_crosstalk_ZZ", self.cross_talk)
         # Rebuild the circuit so that updated parameters take effect.
         self.circuit = self._build_noisy_circuit()
- 
->>>>>>> c69a3106
+ 