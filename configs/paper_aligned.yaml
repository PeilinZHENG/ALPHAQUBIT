--- conflicted
+++ resolved
@@ -11,25 +11,18 @@
 p_readout: 0.003
 p_reset: 0.003
 
-<<<<<<< HEAD
-# Decoder inputs
-decoder_inputs:
-  use_soft_measurements: true
-  use_soft_detection_events: true
-  provide_intermediate_labels_in_pretrain_only: true
-
+# DQLR (rows sum to 1.0). Order of basis states: |0>, |1>, |2>
+dqlr_matrix:
+  - [1.0, 0.0, 0.0]
+  - [0.0, 1.0, 0.0]
+  - [0.05, 0.90, 0.05]
+ 
 # Injection controls
 # Whether to add a PAULI_CHANNEL_1 idle twirl on all qubits at each TICK.
 twirl_idles_each_tick: false
 # If true, apply GPT-twirled 1Q noise after any recognized 1Q gate.
 twirl_after_1q_gates: true
-=======
-# DQLR (rows sum to 1.0). Order of basis states: |0>, |1>, |2>
-dqlr_matrix:
-  - [1.0, 0.0, 0.0]
-  - [0.0, 1.0, 0.0]
-  - [0.05, 0.90, 0.05]
-
+ 
 # CZ related
 p_cz_leak_11_to_02: 0.001
 p_cz_crosstalk_ZZ: 0.0005
@@ -40,4 +33,4 @@
 p_1q_excess: 0.0005
 p_cz_excess: 0.0010
 p_idle_excess: 0.0005
->>>>>>> a76b8c69
+ 