--- conflicted
+++ resolved
@@ -1,11 +1,8 @@
-<<<<<<< HEAD
-# Paper-aligned noise model (channels + GPT) parameters.
-# Tune these to match a specific device calibration; structure matches the paper.
-=======
+ 
 # Parameters for the paper-aligned noise model with GPT per channel.
 # Numbers here are reasonable placeholders; set with your device calibrations
 # if you want to reproduce a specific dataset.
->>>>>>> 385daecd
+ 
 
 cycle_ns: 1100.0
 T1_us: 68.0
@@ -16,19 +13,14 @@
 p_readout: 0.003
 p_reset: 0.003
 
-<<<<<<< HEAD
-# DQLR transition probs on |0>,|1>,|2> (rows sum to 1)
-=======
+ 
 # DQLR (rows sum to 1.0). Order of basis states: |0>, |1>, |2>
->>>>>>> 385daecd
+ 
 dqlr_matrix:
   - [1.0, 0.0, 0.0]
   - [0.0, 1.0, 0.0]
   - [0.05, 0.90, 0.05]
-<<<<<<< HEAD
-
-# CZ related mechanisms
-=======
+ 
  
 # Injection controls
 # Whether to add a PAULI_CHANNEL_1 idle twirl on all qubits at each TICK.
@@ -37,21 +29,18 @@
 twirl_after_1q_gates: true
  
 # CZ related
->>>>>>> 385daecd
 p_cz_leak_11_to_02: 0.001
 p_cz_crosstalk_ZZ: 0.0005
 p_cz_swap_like: 0.0005
 p_leak_transport_12_to_30: 0.0005
-
+ 
 # Residual (“excess”) errors
 p_1q_excess: 0.0005
 p_cz_excess: 0.0010
 p_idle_excess: 0.0005
-<<<<<<< HEAD
+ 
 
 # Injection controls
 twirl_idles_each_tick: false
 twirl_after_1q_gates: true
-=======
- 
->>>>>>> 385daecd
+ 